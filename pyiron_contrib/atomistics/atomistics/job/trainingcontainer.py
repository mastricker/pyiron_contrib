# coding: utf-8
# Copyright (c) Max-Planck-Institut für Eisenforschung GmbH - Computational Materials Design (CM) Department
# Distributed under the terms of "New BSD License", see the LICENSE file.

"""
Store structures together with energies and forces for potential fitting applications.

Basic usage:

>>> pr = Project("training")
>>> container = pr.create.job.TrainingContainer("small_structures")

Let's make a structure and invent some forces

>>> structure = pr.create.structure.ase_bulk("Fe")
>>> forces = numpy.array([-1, 1, -1])
>>> container.include_structure(structure, energy=-1.234, forces=forces, name="Fe_bcc")

If you have a lot of precomputed structures you may also add them in bulk from a pandas DataFrame

>>> df = pandas.DataFrame({ "name": "Fe_bcc", "atoms": structure, "energy": -1.234, "forces": forces })
>>> container.include_dataset(df)

You can retrieve the full database with :method:`~.TrainingContainer.to_pandas()` like this

>>> container.to_pandas()
name    atoms   energy  forces  number_of_atoms
Fe_bcc  ...
"""

from typing import Callable
from warnings import catch_warnings

import numpy as np
import pandas as pd
import seaborn as sns
import matplotlib.pyplot as plt
from pyiron_contrib.atomistics.atomistics.job.structurestorage import StructureStorage
from pyiron_atomistics.atomistics.structure.atoms import Atoms
from pyiron_atomistics.atomistics.structure.has_structure import HasStructure
from pyiron_atomistics.atomistics.structure.neighbors import NeighborsTrajectory
from pyiron_base import GenericJob, DataContainer, deprecate


class TrainingContainer(GenericJob, HasStructure):
    """
    Stores ASE structures with energies and forces.
    """

    def __init__(self, project, job_name):
        super().__init__(project=project, job_name=job_name)
        self.__name__ = "TrainingContainer"
        self.__hdf_version__ = "0.3.0"
<<<<<<< HEAD
        self._container = StructureStorage()
        self._container.add_array("energy", dtype=np.float64, per="chunk")
        self._container.add_array("forces", shape=(3,), dtype=np.float64, per="element")
        # save stress in voigt notation
        self._container.add_array("stress", shape=(6,), dtype=np.float64, per="chunk")
        # Store total (per-structure) and atomic charge information.
        self._container.add_array('totalcharge', dtype=np.float64, per='chunk')
        self._container.add_array("charges", dtype=np.float64, per="element")

        self._table_cache = None

        self.input = DataContainer({
                "save_neighbors": True,
                "num_neighbors": 12
            }, table_name="parameters")

    @property
    def _table(self):
        if self._table_cache is None or len(self._table_cache) != len(self._container):
            self._table_cache = pd.DataFrame({
                "name":             [self._container.get_array("identifier", i)
                                        for i in range(len(self._container))],
                "atoms":            [self._container.get_structure(i)
                                        for i in range(len(self._container))],
                "energy":           [self._container.get_array("energy", i)
                                        for i in range(len(self._container))],
                "totalcharge":      [self._container.get_array("totalcharge", i)
                                        for i in range(len(self._container))],
                "forces":           [self._container.get_array("forces", i)
                                        for i in range(len(self._container))],
                "charges":           [self._container.get_array("charges", i)
                                        for i in range(len(self._container))],
                "stress":           [self._container.get_array("stress", i)
                                        for i in range(len(self._container))],
            })
            self._table_cache["number_of_atoms"] = [len(s) for s in self._table_cache.atoms]
        return self._table_cache
=======
        self._container = TrainingStorage()

        self.input = DataContainer(
            {"save_neighbors": True, "num_neighbors": 12}, table_name="parameters"
        )
>>>>>>> 59f76927

    def include_job(self, job, iteration_step=-1):
        """
        Add structure, energy and forces from job.

        Args:
            job (:class:`.AtomisticGenericJob`): job to take structure from
            iteration_step (int, optional): if job has multiple steps, this selects which to add
        """
<<<<<<< HEAD
        energy = job.output.energy_pot[iteration_step]
        ff = job.output.forces
        if ff is not None:
            forces = ff[iteration_step]
        else:
            forces = None

        # Retrieve total charge.
        tc = job.output.totalcharge
        if tc is not None:
            totalcharge = tc[iteration_step]
        else:
            totalcharge = None

        # Retrieve atomic charges.
        cc = job.output.charges
        if cc is not None:
            charges = cc[iteration_step]
        else:
            charges = None

        # HACK: VASP work-around, current contents of pressures are meaningless, correct values are in
        # output/generic/stresses
        pp = job["output/generic/stresses"]
        if pp is None:
            pp = job.output.pressures
        if pp is not None:
            stress = pp[iteration_step]
        else:
            stress = None
        if stress is not None:
            stress = np.asarray(stress)
            if stress.shape == (3, 3):
                stress = np.array([stress[0, 0], stress[1 ,1], stress[2, 2],
                                   stress[1, 2], stress[0, 2], stress[0, 1]])
        self.include_structure(job.get_structure(iteration_step=iteration_step),
                               energy=energy, totalcharge=totalcharge,
                               forces=forces, charges=charges, stress=stress,
                               name=job.name)

    def include_structure(self, structure, energy, totalcharge=None, forces=None, charges=None, stress=None, name=None):
=======
        self._container.include_job(job, iteration_step)

    @deprecate("Use add_structure instead")
    def include_structure(self, structure, energy, forces=None, stress=None, name=None):
>>>>>>> 59f76927
        """
        Add new structure to structure list and save energy and forces with it.

        For consistency with the rest of pyiron, energy should be in units of eV and forces in eV/A, but no conversion
        is performed.

        Args:
            structure_or_job (:class:`~.Atoms`): structure to add
            energy (float): energy of the whole structure
            forces (Nx3 array of float, optional): per atom forces, where N is the number of atoms in the structure
            stress (6 array of float, optional): per structure stresses in voigt notation
            name (str, optional): name describing the structure
        """
<<<<<<< HEAD
        data = {"energy": energy}
        if forces is not None:
            data["forces"] = forces
        if stress is not None:
            data["stress"] = stress
        if totalcharge is not None:
            data["totalcharge"] = totalcharge
        if charges is not None:
            data["charges"] = charges
        self._container.add_structure(structure, name, **data)
        if self._table_cache:
            self._table = self._table.append(
                    {"name": name, "atoms": structure, "energy": energy,
                     "totalcharge": totalcharge,
                     "forces": forces, "charges": charges,
                     "stress": stress,
                     "number_of_atoms": len(structure)},
                    ignore_index=True)
=======
        self._container.include_structure(structure, energy, forces, stress, name)
>>>>>>> 59f76927

    def include_dataset(self, dataset):
        """
        Add a pandas DataFrame to the saved structures.

        The dataframe should have the following columns:
            - name: human readable name of the structure
            - atoms(:class:`ase.Atoms`): the atomic structure
            - energy(float): energy of the whole structure
            - totalcharge(float): charge of the whole structure
            - forces (Nx3 array of float): per atom forces, where N is the number of atoms in the structure
            - charges (Nx3 array of floats):
            - stress (6 array of float): per structure stress in voigt notation
        """
<<<<<<< HEAD
        self._table_cache = self._table.append(dataset, ignore_index=True)
        # in case given dataset has more columns than the necessary ones, swallow/ignore them in *_
        for name, atoms, energy, totalcharge, forces, charges, stress, *_ in dataset.itertuples(index=False):
            self._container.add_structure(atoms, name, energy=energy,
                                          totalcharge=totalcharge,
                                          forces=forces, charges=charges,
                                          stress=stress)
=======
        self._container.include_dataset(dataset)

    def _get_structure(self, frame=-1, wrap_atoms=True):
        return self._container.get_structure(frame=frame, wrap_atoms=wrap_atoms)

    def _number_of_structures(self):
        return self._container.number_of_structures
>>>>>>> 59f76927

    def get_neighbors(self, num_neighbors=None):
        """
        Calculate and add neighbor information in each structure.

        If input.save_neighbors is True the data is automatically added to the internal storage and will be saved
        together with the normal structure data.

        Args:
            num_neighbors (int, optional): Number of neighbors to collect, if not given use value from input

        Returns:
            NeighborsTrajectory: neighbor information
        """
        if num_neighbors is None:
            num_neighbors = self.input.num_neighbors
        n = NeighborsTrajectory(
            has_structure=self,
            store=self._container if self.input.save_neighbors else None,
            num_neighbors=num_neighbors,
        )
        n.compute_neighbors()
        return n

    def get_elements(self):
        """
        Return a list of chemical elements in the training set.

        Returns:
            :class:`list`: list of unique elements in the training set as strings of their standard abbreviations
        """
        return self._container.get_elements()

    def to_pandas(self):
        """
        Export list of structure to pandas table for external fitting codes.

        The table contains the following columns:
            - 'name': human-readable name of the structure
            - 'ase_atoms': the structure as a :class:`.Atoms` object
            - 'energy': the energy of the full structure
            - 'forces': the per atom forces as a :class:`numpy.ndarray`, shape Nx3
            - 'stress': the per structure stress as a :class:`numpy.ndarray`, shape 6
            - 'number_of_atoms': the number of atoms in the structure, N

        Returns:
            :class:`pandas.DataFrame`: collected structures
        """
        return self._container.to_pandas()

    def to_list(self, filter_function=None):
        """
        Returns the data as lists of pyiron structures, energies, forces, and the number of atoms

        Args:
            filter_function (function): Function applied to the dataset (which is a pandas DataFrame) to filter it

        Returns:
            tuple: list of structures, energies, forces, and the number of atoms
        """
<<<<<<< HEAD
        if filter_function is None:
            data_table = self._table
        else:
            data_table = filter_function(self._table)
        structure_list = data_table.atoms.to_list()
        energy_list = data_table.energy.to_list()
        totalcharge_list = data_table.totalcharge.to_list()
        force_list = data_table.forces.to_list()
        charges_list = data_table.charges.to_list()
        num_atoms_list = data_table.number_of_atoms.to_list()
        return structure_list, energy_list, totalcharge_list, force_list, charges_list, num_atoms_list
=======
        return self._container.to_list(filter_function)
>>>>>>> 59f76927

    def write_input(self):
        pass

    def collect_output(self):
        pass

    def run_static(self):
        if self.input.save_neighbors:
            self.get_neighbors()
        self.status.finished = True

    def run_if_interactive(self):
        if self.input.save_neighbors:
            self.get_neighbors()
        self.to_hdf()
        self.status.finished = True

    def to_hdf(self, hdf=None, group_name=None):
        super().to_hdf(hdf=hdf, group_name=group_name)
        self.input.to_hdf(self.project_hdf5)
        self._container.to_hdf(self.project_hdf5, "structures")

    def from_hdf(self, hdf=None, group_name=None):
        super().from_hdf(hdf=hdf, group_name=group_name)
        hdf_version = self.project_hdf5.get("HDF_VERSION", "0.1.0")
        if hdf_version == "0.1.0":
            table = pd.read_hdf(
                self.project_hdf5.file_name, self.name + "/output/structure_table"
            )
            self.include_dataset(table)
        else:
            self._container = TrainingStorage()
            self._container.from_hdf(self.project_hdf5, "structures")
            if hdf_version == "0.3.0":
                self.input.from_hdf(self.project_hdf5, "parameters")

    def sample(self, name: str, selector: Callable[[StructureStorage, int], bool]) -> "TrainingContainer":
        """
        Create a new TrainingContainer with structures filtered by selector.

        `self` must have status `finished`.  `selector` is passed the underlying :class:`StructureStorage` of this
        container and the index of the structure and return a boolean whether to include the structure in the new
        container or not.  The new container is saved and run.

        Args:
            name (str): name of the new TrainingContainer
            selector (Callable[[StructureStorage, int], bool]): callable that selects structure to include

        Returns:
            :class:`.TrainingContainer`: new container with selected structures

        Raises:
            ValueError: if a job with the given `name` already exists.
        """
        cont = self.project.create.job.TrainingContainer(name)
        if not cont.status.initialized:
            raise ValueError(f"Job '{name}' already exists with status: {cont.status}!")
        cont._container = self._container.sample(selector)
        cont.run()
        return cont

    @property
    def plot(self):
        """
        :class:`.TrainingPlots`: plotting interface
        """
        return TrainingPlots(self._container)


class TrainingPlots:
    """
    Simple interface to plot various properties of the structures inside the given :class:`.TrainingContainer`.
    """

    __slots__ = "_train"

    def __init__(self, train):
        self._train = train

    def _calc_spacegroups(self, symprec=1e-3):
        """
        Calculate space groups of all structures.

        Args:
            symprec (float): symmetry precision given to spglib

        Returns:
            DataFrame: contains columns 'crystal_system' (str) and 'space_group' (int) for each structure
        """

        def get_crystal_system(num):
            if num in range(1, 3):
                return "triclinic"
            elif num in range(3, 16):
                return "monoclinic"
            elif num in range(16, 75):
                return "orthorombic"
            elif num in range(75, 143):
                return "trigonal"
            elif num in range(143, 168):
                return "tetragonal"
            elif num in range(168, 195):
                return "hexagonal"
            elif num in range(195, 230):
                return "cubic"

        def extract(s):
            spg = s.get_symmetry(symprec=symprec).spacegroup["Number"]
            return {"space_group": spg, "crystal_system": get_crystal_system(spg)}

        return pd.DataFrame(map(extract, self._train.iter_structures()))

    def cell(self, angle_in_degrees=True):
        """
        Plot histograms of cell parameters.

        Plotted are atomic volume, density, cell vector lengths and cell vector angles in separate subplots all on a
        log-scale.

        Args:
            angle_in_degrees (bool): whether unit for angles is degree or radians

        Returns:
            `DataFrame`: contains the plotted information in the columns:
                            - a: length of first vector
                            - b: length of second vector
                            - c: length of third vector
                            - alpha: angle between first and second vector
                            - beta: angle between second and third vector
                            - gamma: angle between third and first vector
                            - V: volume of the cell
                            - N: number of atoms in the cell
        """
        N = self._train.get_array("length")
        C = self._train.get_array("cell")

        def get_angle(cell, idx=0):
            return np.arccos(
                np.dot(cell[idx], cell[(idx + 1) % 3])
                / np.linalg.norm(cell[idx])
                / np.linalg.norm(cell[(idx + 1) % 3])
            )

        def extract(n, c):
            return {
                "a": np.linalg.norm(c[0]),
                "b": np.linalg.norm(c[1]),
                "c": np.linalg.norm(c[2]),
                "alpha": get_angle(c, 0),
                "beta": get_angle(c, 1),
                "gamma": get_angle(c, 2),
            }

        df = pd.DataFrame([extract(n, c) for n, c in zip(N, C)])
        df["V"] = np.linalg.det(C)
        df["N"] = N
        if angle_in_degrees:
            df["alpha"] = np.rad2deg(df["alpha"])
            df["beta"] = np.rad2deg(df["beta"])
            df["gamma"] = np.rad2deg(df["gamma"])

        plt.subplot(1, 4, 1)
        plt.title("Atomic Volume")
        plt.hist(df.V / df.N, bins=20, log=True)
        plt.xlabel(r"$V$ [$\AA^3$]")

        plt.subplot(1, 4, 2)
        plt.title("Density")
        plt.hist(df.N / df.V, bins=20, log=True)
        plt.xlabel(r"$\rho$ [$\AA^{-3}$]")

        plt.subplot(1, 4, 3)
        plt.title("Lattice Vector Lengths")
        plt.hist([df.a, df.b, df.c], log=True)
        plt.xlabel(r"$a,b,c$ [$\AA$]")

        plt.subplot(1, 4, 4)
        plt.title("Lattice Vector Angles")
        plt.hist([df.alpha, df.beta, df.gamma], log=True)
        if angle_in_degrees:
            label = r"$\alpha,\beta,\gamma$ [°]"
        else:
            label = r"$\alpha,\beta,\gamma$ [rad]"
        plt.xlabel(label)

        return df

    def spacegroups(self, symprec=1e-3):
        """
        Plot histograms of space groups and crystal systems.

        Spacegroups and crystal systems are plotted in separate subplots.

        Args:
            symprec (float): precision of the symmetry search (passed to spglib)

        Returns:
            DataFrame: contains two columns "space_group", "crystal_system"
                       for each structure in `train`
        """

        df = self._calc_spacegroups(symprec=symprec)
        plt.subplot(1, 2, 1)
        plt.hist(df.space_group, bins=230)
        plt.xlabel("Space Group")

        plt.subplot(1, 2, 2)
        l, h = np.unique(df.crystal_system, return_counts=True)
        sort_key = {
            "triclinic": 1,
            "monoclinic": 3,
            "orthorombic": 16,
            "trigonal": 75,
            "tetragonal": 143,
            "hexagonal": 168,
            "cubic": 195,
        }
        I = np.argsort([sort_key[ll] for ll in l])
        plt.bar(l[I], h[I])
        plt.xlabel("Crystal System")
        plt.xticks(rotation=35)
        return df

    def energy_volume(self, crystal_systems=False):
        """
        Plot volume vs. energy.

        Volume and energy are normalized per atom before plotting.

        Args:
            crystal_systems (bool): if True, plot & label structures of different crystal systems separately.

        Returns:
            DataFrame: contains atomic energy and volumes in the columns 'E' and 'V'; if `crystal_systems` is given,
                       also contain space groups and crystal systems of each structure
        """

        N = self._train.get_array("length")
        E = self._train.get_array("energy") / N
        C = self._train.get_array("cell")
        V = np.linalg.det(C) / N

        df = pd.DataFrame({"V": V, "E": E})

        if crystal_systems:
            spg = self._calc_spacegroups()
            df = df.join(spg)
            for cs, dd in df.groupby("crystal_system"):
                plt.scatter(dd.V, dd.E, label=cs)
            plt.legend()
        else:
            plt.scatter(df.V, df.E)
        plt.xlabel(r"Atomic Volume [$\AA^3$]")
        plt.ylabel(r"Atomic Energy [eV]")

        return df

    def coordination(self, num_shells=4, log=True):
        """
        Plot histogram of coordination in neighbor shells.

        Computes one histogram of the number of neighbors in each neighbor shell up to `num_shells` and then plots them
        together.

        Args:
            num_shells (int): maximum shell to plot
            log (float): plot histogram values on a log scale
        """
        if not self._train.has_array("shells"):
            raise ValueError(
                "TrainingContainer contains no neighbor information, call TrainingContainer.get_neighbors first!"
            )
        shells = self._train.get_array("shells")
        shell_index = (
            shells[np.newaxis, :, :]
            == np.arange(1, num_shells + 1)[:, np.newaxis, np.newaxis]
        )
        neigh_count = shell_index.sum(axis=-1)
        ticks = np.arange(neigh_count.min(), neigh_count.max() + 1)
        plt.hist(
            neigh_count.T,
            bins=ticks - 0.5,
            log=True,
            label=[f"{i}." for i in range(1, num_shells + 1)],
        )
        plt.xticks(ticks)
        plt.xlabel("Number of Neighbors")
        plt.legend(title="Shell")
        plt.title("Neighbor Coordination in Shells")

    def shell_distances(self, num_shells=4):
        """
        Plot a violin plot of the neighbor distances in shells up to `num_shells`.

        Args:
            num_shells (int): maximum shell to plot
        """
        if not self._train.has_array("shells") or not self._train.has_array(
            "distances"
        ):
            raise ValueError(
                "TrainingContainer contains no neighbor information, call TrainingContainer.get_neighbors first!"
            )
        dists = self._train.get_array("distances")
        R = dists.flatten()
        shells = self._train.get_array("shells")
        S = shells.ravel()
        d = pd.DataFrame(
            {"distance": R[S < num_shells + 1], "shells": S[S < num_shells + 1]}
        )
        sns.violinplot(y=d.shells, x=d.distance, scale="width", orient="h")
        plt.xlabel(r"Distance [$\AA$]")
        plt.ylabel("Shell")


class TrainingStorage(StructureStorage):
    def __init__(self):
        super().__init__()
        self.add_array("energy", dtype=np.float64, per="chunk", fill=np.nan)
        self.add_array(
            "forces", shape=(3,), dtype=np.float64, per="element", fill=np.nan
        )
        # save stress in voigt notation
        self.add_array("stress", shape=(6,), dtype=np.float64, per="chunk", fill=np.nan)
        self._table_cache = None
        self.to_pandas()

    def to_pandas(self):
        """
        Export list of structure to pandas table for external fitting codes.

        The table contains the following columns:
            - 'name': human-readable name of the structure
            - 'ase_atoms': the structure as a :class:`.Atoms` object
            - 'energy': the energy of the full structure
            - 'forces': the per atom forces as a :class:`numpy.ndarray`, shape Nx3
            - 'stress': the per structure stress as a :class:`numpy.ndarray`, shape 6
            - 'number_of_atoms': the number of atoms in the structure, N

        Returns:
            :class:`pandas.DataFrame`: collected structures
        """
        if self._table_cache is None or len(self._table_cache) != len(self):
            self._table_cache = pd.DataFrame(
                {
                    "name": [self.get_array("identifier", i) for i in range(len(self))],
                    "atoms": [self.get_structure(i) for i in range(len(self))],
                    "energy": [self.get_array("energy", i) for i in range(len(self))],
                    "forces": [self.get_array("forces", i) for i in range(len(self))],
                    "stress": [self.get_array("stress", i) for i in range(len(self))],
                }
            )
            self._table_cache["number_of_atoms"] = [
                len(s) for s in self._table_cache.atoms
            ]
        return self._table_cache

    def include_job(self, job, iteration_step=-1):
        """
        Add structure, energy and forces from job.

        Args:
            job (:class:`.AtomisticGenericJob`): job to take structure from
            iteration_step (int, optional): if job has multiple steps, this selects which to add
        """
        energy = job.output.energy_pot[iteration_step]
        ff = job.output.forces
        if ff is not None:
            forces = ff[iteration_step]
        else:
            forces = None
        # HACK: VASP work-around, current contents of pressures are meaningless, correct values are in
        # output/generic/stresses
        pp = job["output/generic/stresses"]
        if pp is None:
            pp = job.output.pressures
        if pp is not None:
            stress = pp[iteration_step]
        else:
            stress = None
        if stress is not None:
            stress = np.asarray(stress)
            if stress.shape == (3, 3):
                stress = np.array(
                    [
                        stress[0, 0],
                        stress[1, 1],
                        stress[2, 2],
                        stress[1, 2],
                        stress[0, 2],
                        stress[0, 1],
                    ]
                )
        self.include_structure(
            job.get_structure(iteration_step=iteration_step),
            energy=energy,
            forces=forces,
            stress=stress,
            name=job.name,
        )

    @deprecate("Use add_structure instead")
    def include_structure(self, structure, energy, forces=None, stress=None, name=None):
        """
        Add new structure to structure list and save energy and forces with it.

        For consistency with the rest of pyiron, energy should be in units of eV and forces in eV/A, but no conversion
        is performed.

        Args:
            structure_or_job (:class:`~.Atoms`): structure to add
            energy (float): energy of the whole structure
            forces (Nx3 array of float, optional): per atom forces, where N is the number of atoms in the structure
            stress (6 array of float, optional): per structure stresses in voigt notation
            name (str, optional): name describing the structure
        """
        self.add_structure(
            structure, energy, identifier=name, forces=forces, stress=stress
        )

    def add_structure(
        self, structure, energy, identifier=None, forces=None, stress=None, **arrays
    ):
        data = {"energy": energy}
        if forces is not None:
            data["forces"] = forces
        if stress is not None:
            data["stress"] = stress
        super().add_structure(structure, identifier, **data)

    def include_dataset(self, dataset):
        """
        Add a pandas DataFrame to the saved structures.

        The dataframe should have the following columns:
            - name: human readable name of the structure
            - atoms(:class:`ase.Atoms`): the atomic structure
            - energy(float): energy of the whole structure
            - forces (Nx3 array of float): per atom forces, where N is the number of atoms in the structure
            - stress (6 array of float): per structure stress in voigt notation
        """
        if 'name' not in dataset.columns \
                or 'atoms' not in dataset.columns \
                or 'energy' not in dataset.columns:
            raise ValueError("At least columns 'name', 'atoms' and 'energy' must be present in dataset!")
        for row in dataset.itertuples(index=False):
            kwargs = {}
            if hasattr(row, "forces"):
                kwargs["forces"] = row.forces
            if hasattr(row, "stress"):
                kwargs["stress"] = row.stress
            self.add_structure(row.atoms, energy=row.energy, identifier=row.name, **kwargs)

    def to_list(self, filter_function=None):
        """
        Returns the data as lists of pyiron structures, energies, forces, and the number of atoms

        Args:
            filter_function (function): Function applied to the dataset (which is a pandas DataFrame) to filter it

        Returns:
            tuple: list of structures, energies, forces, and the number of atoms
        """
        data_table = self.to_pandas()
        if filter_function is not None:
            data_table = filter_function(data_table)
        structure_list = data_table.atoms.to_list()
        energy_list = data_table.energy.to_list()
        force_list = data_table.forces.to_list()
        num_atoms_list = data_table.number_of_atoms.to_list()
        return structure_list, energy_list, force_list, num_atoms_list<|MERGE_RESOLUTION|>--- conflicted
+++ resolved
@@ -51,7 +51,6 @@
         super().__init__(project=project, job_name=job_name)
         self.__name__ = "TrainingContainer"
         self.__hdf_version__ = "0.3.0"
-<<<<<<< HEAD
         self._container = StructureStorage()
         self._container.add_array("energy", dtype=np.float64, per="chunk")
         self._container.add_array("forces", shape=(3,), dtype=np.float64, per="element")
@@ -63,10 +62,177 @@
 
         self._table_cache = None
 
-        self.input = DataContainer({
-                "save_neighbors": True,
-                "num_neighbors": 12
-            }, table_name="parameters")
+        self.input = DataContainer(
+            {"save_neighbors": True, "num_neighbors": 12}, table_name="parameters"
+        )
+
+    def include_job(self, job, iteration_step=-1):
+        """
+        Add structure, energy and forces from job.
+
+        Args:
+            job (:class:`.AtomisticGenericJob`): job to take structure from
+            iteration_step (int, optional): if job has multiple steps, this selects which to add
+        """
+        self._container.include_job(job, iteration_step)
+
+    @deprecate("Use add_structure instead")
+    def include_structure(self, structure, energy, forces=None, stress=None, name=None):
+        """
+        Add new structure to structure list and save energy and forces with it.
+
+        For consistency with the rest of pyiron, energy should be in units of eV and forces in eV/A, but no conversion
+        is performed.
+
+        Args:
+            structure_or_job (:class:`~.Atoms`): structure to add
+            energy (float): energy of the whole structure
+            forces (Nx3 array of float, optional): per atom forces, where N is the number of atoms in the structure
+            stress (6 array of float, optional): per structure stresses in voigt notation
+            name (str, optional): name describing the structure
+        """
+        self._container.include_structure(structure, energy, forces, stress, name)
+
+    def include_dataset(self, dataset):
+        """
+        Add a pandas DataFrame to the saved structures.
+
+        The dataframe should have the following columns:
+            - name: human readable name of the structure
+            - atoms(:class:`ase.Atoms`): the atomic structure
+            - energy(float): energy of the whole structure
+            - forces (Nx3 array of float): per atom forces, where N is the number of atoms in the structure
+            - stress (6 array of float): per structure stress in voigt notation
+        """
+        self._container.include_dataset(dataset)
+
+    def _get_structure(self, frame=-1, wrap_atoms=True):
+        return self._container.get_structure(frame=frame, wrap_atoms=wrap_atoms)
+
+    def _number_of_structures(self):
+        return self._container.number_of_structures
+
+    def get_neighbors(self, num_neighbors=None):
+        """
+        Calculate and add neighbor information in each structure.
+
+        If input.save_neighbors is True the data is automatically added to the internal storage and will be saved
+        together with the normal structure data.
+
+        Args:
+            num_neighbors (int, optional): Number of neighbors to collect, if not given use value from input
+
+        Returns:
+            NeighborsTrajectory: neighbor information
+        """
+        if num_neighbors is None:
+            num_neighbors = self.input.num_neighbors
+        n = NeighborsTrajectory(
+            has_structure=self,
+            store=self._container if self.input.save_neighbors else None,
+            num_neighbors=num_neighbors,
+        )
+        n.compute_neighbors()
+        return n
+
+    def get_elements(self):
+        """
+        Return a list of chemical elements in the training set.
+
+        Returns:
+            :class:`list`: list of unique elements in the training set as strings of their standard abbreviations
+        """
+        return self._container.get_elements()
+
+    def to_pandas(self):
+        """
+        Export list of structure to pandas table for external fitting codes.
+
+        The table contains the following columns:
+            - 'name': human-readable name of the structure
+            - 'ase_atoms': the structure as a :class:`.Atoms` object
+            - 'energy': the energy of the full structure
+            - 'forces': the per atom forces as a :class:`numpy.ndarray`, shape Nx3
+            - 'stress': the per structure stress as a :class:`numpy.ndarray`, shape 6
+            - 'number_of_atoms': the number of atoms in the structure, N
+
+        Returns:
+            :class:`pandas.DataFrame`: collected structures
+        """
+        return self._container.to_pandas()
+
+    def to_list(self, filter_function=None):
+        """
+        Returns the data as lists of pyiron structures, energies, forces, and the number of atoms
+
+        Args:
+            filter_function (function): Function applied to the dataset (which is a pandas DataFrame) to filter it
+
+        Returns:
+            tuple: list of structures, energies, forces, and the number of atoms
+        """
+        return self._container.to_list(filter_function)
+
+    def write_input(self):
+        pass
+
+    def collect_output(self):
+        pass
+
+    def run_static(self):
+        if self.input.save_neighbors:
+            self.get_neighbors()
+        self.status.finished = True
+
+    def run_if_interactive(self):
+        if self.input.save_neighbors:
+            self.get_neighbors()
+        self.to_hdf()
+        self.status.finished = True
+
+    def to_hdf(self, hdf=None, group_name=None):
+        super().to_hdf(hdf=hdf, group_name=group_name)
+        self.input.to_hdf(self.project_hdf5)
+        self._container.to_hdf(self.project_hdf5, "structures")
+
+    def from_hdf(self, hdf=None, group_name=None):
+        super().from_hdf(hdf=hdf, group_name=group_name)
+        hdf_version = self.project_hdf5.get("HDF_VERSION", "0.1.0")
+        if hdf_version == "0.1.0":
+            table = pd.read_hdf(
+                self.project_hdf5.file_name, self.name + "/output/structure_table"
+            )
+            self.include_dataset(table)
+        else:
+            self._container = TrainingStorage()
+            self._container.from_hdf(self.project_hdf5, "structures")
+            if hdf_version == "0.3.0":
+                self.input.from_hdf(self.project_hdf5, "parameters")
+
+    def sample(self, name: str, selector: Callable[[StructureStorage, int], bool]) -> "TrainingContainer":
+        """
+        Create a new TrainingContainer with structures filtered by selector.
+
+        `self` must have status `finished`.  `selector` is passed the underlying :class:`StructureStorage` of this
+        container and the index of the structure and return a boolean whether to include the structure in the new
+        container or not.  The new container is saved and run.
+
+        Args:
+            name (str): name of the new TrainingContainer
+            selector (Callable[[StructureStorage, int], bool]): callable that selects structure to include
+
+        Returns:
+            :class:`.TrainingContainer`: new container with selected structures
+
+        Raises:
+            ValueError: if a job with the given `name` already exists.
+        """
+        cont = self.project.create.job.TrainingContainer(name)
+        if not cont.status.initialized:
+            raise ValueError(f"Job '{name}' already exists with status: {cont.status}!")
+        cont._container = self._container.sample(selector)
+        cont.run()
+        return cont
 
     @property
     def _table(self):
@@ -88,275 +254,6 @@
                                         for i in range(len(self._container))],
             })
             self._table_cache["number_of_atoms"] = [len(s) for s in self._table_cache.atoms]
-        return self._table_cache
-=======
-        self._container = TrainingStorage()
-
-        self.input = DataContainer(
-            {"save_neighbors": True, "num_neighbors": 12}, table_name="parameters"
-        )
->>>>>>> 59f76927
-
-    def include_job(self, job, iteration_step=-1):
-        """
-        Add structure, energy and forces from job.
-
-        Args:
-            job (:class:`.AtomisticGenericJob`): job to take structure from
-            iteration_step (int, optional): if job has multiple steps, this selects which to add
-        """
-<<<<<<< HEAD
-        energy = job.output.energy_pot[iteration_step]
-        ff = job.output.forces
-        if ff is not None:
-            forces = ff[iteration_step]
-        else:
-            forces = None
-
-        # Retrieve total charge.
-        tc = job.output.totalcharge
-        if tc is not None:
-            totalcharge = tc[iteration_step]
-        else:
-            totalcharge = None
-
-        # Retrieve atomic charges.
-        cc = job.output.charges
-        if cc is not None:
-            charges = cc[iteration_step]
-        else:
-            charges = None
-
-        # HACK: VASP work-around, current contents of pressures are meaningless, correct values are in
-        # output/generic/stresses
-        pp = job["output/generic/stresses"]
-        if pp is None:
-            pp = job.output.pressures
-        if pp is not None:
-            stress = pp[iteration_step]
-        else:
-            stress = None
-        if stress is not None:
-            stress = np.asarray(stress)
-            if stress.shape == (3, 3):
-                stress = np.array([stress[0, 0], stress[1 ,1], stress[2, 2],
-                                   stress[1, 2], stress[0, 2], stress[0, 1]])
-        self.include_structure(job.get_structure(iteration_step=iteration_step),
-                               energy=energy, totalcharge=totalcharge,
-                               forces=forces, charges=charges, stress=stress,
-                               name=job.name)
-
-    def include_structure(self, structure, energy, totalcharge=None, forces=None, charges=None, stress=None, name=None):
-=======
-        self._container.include_job(job, iteration_step)
-
-    @deprecate("Use add_structure instead")
-    def include_structure(self, structure, energy, forces=None, stress=None, name=None):
->>>>>>> 59f76927
-        """
-        Add new structure to structure list and save energy and forces with it.
-
-        For consistency with the rest of pyiron, energy should be in units of eV and forces in eV/A, but no conversion
-        is performed.
-
-        Args:
-            structure_or_job (:class:`~.Atoms`): structure to add
-            energy (float): energy of the whole structure
-            forces (Nx3 array of float, optional): per atom forces, where N is the number of atoms in the structure
-            stress (6 array of float, optional): per structure stresses in voigt notation
-            name (str, optional): name describing the structure
-        """
-<<<<<<< HEAD
-        data = {"energy": energy}
-        if forces is not None:
-            data["forces"] = forces
-        if stress is not None:
-            data["stress"] = stress
-        if totalcharge is not None:
-            data["totalcharge"] = totalcharge
-        if charges is not None:
-            data["charges"] = charges
-        self._container.add_structure(structure, name, **data)
-        if self._table_cache:
-            self._table = self._table.append(
-                    {"name": name, "atoms": structure, "energy": energy,
-                     "totalcharge": totalcharge,
-                     "forces": forces, "charges": charges,
-                     "stress": stress,
-                     "number_of_atoms": len(structure)},
-                    ignore_index=True)
-=======
-        self._container.include_structure(structure, energy, forces, stress, name)
->>>>>>> 59f76927
-
-    def include_dataset(self, dataset):
-        """
-        Add a pandas DataFrame to the saved structures.
-
-        The dataframe should have the following columns:
-            - name: human readable name of the structure
-            - atoms(:class:`ase.Atoms`): the atomic structure
-            - energy(float): energy of the whole structure
-            - totalcharge(float): charge of the whole structure
-            - forces (Nx3 array of float): per atom forces, where N is the number of atoms in the structure
-            - charges (Nx3 array of floats):
-            - stress (6 array of float): per structure stress in voigt notation
-        """
-<<<<<<< HEAD
-        self._table_cache = self._table.append(dataset, ignore_index=True)
-        # in case given dataset has more columns than the necessary ones, swallow/ignore them in *_
-        for name, atoms, energy, totalcharge, forces, charges, stress, *_ in dataset.itertuples(index=False):
-            self._container.add_structure(atoms, name, energy=energy,
-                                          totalcharge=totalcharge,
-                                          forces=forces, charges=charges,
-                                          stress=stress)
-=======
-        self._container.include_dataset(dataset)
-
-    def _get_structure(self, frame=-1, wrap_atoms=True):
-        return self._container.get_structure(frame=frame, wrap_atoms=wrap_atoms)
-
-    def _number_of_structures(self):
-        return self._container.number_of_structures
->>>>>>> 59f76927
-
-    def get_neighbors(self, num_neighbors=None):
-        """
-        Calculate and add neighbor information in each structure.
-
-        If input.save_neighbors is True the data is automatically added to the internal storage and will be saved
-        together with the normal structure data.
-
-        Args:
-            num_neighbors (int, optional): Number of neighbors to collect, if not given use value from input
-
-        Returns:
-            NeighborsTrajectory: neighbor information
-        """
-        if num_neighbors is None:
-            num_neighbors = self.input.num_neighbors
-        n = NeighborsTrajectory(
-            has_structure=self,
-            store=self._container if self.input.save_neighbors else None,
-            num_neighbors=num_neighbors,
-        )
-        n.compute_neighbors()
-        return n
-
-    def get_elements(self):
-        """
-        Return a list of chemical elements in the training set.
-
-        Returns:
-            :class:`list`: list of unique elements in the training set as strings of their standard abbreviations
-        """
-        return self._container.get_elements()
-
-    def to_pandas(self):
-        """
-        Export list of structure to pandas table for external fitting codes.
-
-        The table contains the following columns:
-            - 'name': human-readable name of the structure
-            - 'ase_atoms': the structure as a :class:`.Atoms` object
-            - 'energy': the energy of the full structure
-            - 'forces': the per atom forces as a :class:`numpy.ndarray`, shape Nx3
-            - 'stress': the per structure stress as a :class:`numpy.ndarray`, shape 6
-            - 'number_of_atoms': the number of atoms in the structure, N
-
-        Returns:
-            :class:`pandas.DataFrame`: collected structures
-        """
-        return self._container.to_pandas()
-
-    def to_list(self, filter_function=None):
-        """
-        Returns the data as lists of pyiron structures, energies, forces, and the number of atoms
-
-        Args:
-            filter_function (function): Function applied to the dataset (which is a pandas DataFrame) to filter it
-
-        Returns:
-            tuple: list of structures, energies, forces, and the number of atoms
-        """
-<<<<<<< HEAD
-        if filter_function is None:
-            data_table = self._table
-        else:
-            data_table = filter_function(self._table)
-        structure_list = data_table.atoms.to_list()
-        energy_list = data_table.energy.to_list()
-        totalcharge_list = data_table.totalcharge.to_list()
-        force_list = data_table.forces.to_list()
-        charges_list = data_table.charges.to_list()
-        num_atoms_list = data_table.number_of_atoms.to_list()
-        return structure_list, energy_list, totalcharge_list, force_list, charges_list, num_atoms_list
-=======
-        return self._container.to_list(filter_function)
->>>>>>> 59f76927
-
-    def write_input(self):
-        pass
-
-    def collect_output(self):
-        pass
-
-    def run_static(self):
-        if self.input.save_neighbors:
-            self.get_neighbors()
-        self.status.finished = True
-
-    def run_if_interactive(self):
-        if self.input.save_neighbors:
-            self.get_neighbors()
-        self.to_hdf()
-        self.status.finished = True
-
-    def to_hdf(self, hdf=None, group_name=None):
-        super().to_hdf(hdf=hdf, group_name=group_name)
-        self.input.to_hdf(self.project_hdf5)
-        self._container.to_hdf(self.project_hdf5, "structures")
-
-    def from_hdf(self, hdf=None, group_name=None):
-        super().from_hdf(hdf=hdf, group_name=group_name)
-        hdf_version = self.project_hdf5.get("HDF_VERSION", "0.1.0")
-        if hdf_version == "0.1.0":
-            table = pd.read_hdf(
-                self.project_hdf5.file_name, self.name + "/output/structure_table"
-            )
-            self.include_dataset(table)
-        else:
-            self._container = TrainingStorage()
-            self._container.from_hdf(self.project_hdf5, "structures")
-            if hdf_version == "0.3.0":
-                self.input.from_hdf(self.project_hdf5, "parameters")
-
-    def sample(self, name: str, selector: Callable[[StructureStorage, int], bool]) -> "TrainingContainer":
-        """
-        Create a new TrainingContainer with structures filtered by selector.
-
-        `self` must have status `finished`.  `selector` is passed the underlying :class:`StructureStorage` of this
-        container and the index of the structure and return a boolean whether to include the structure in the new
-        container or not.  The new container is saved and run.
-
-        Args:
-            name (str): name of the new TrainingContainer
-            selector (Callable[[StructureStorage, int], bool]): callable that selects structure to include
-
-        Returns:
-            :class:`.TrainingContainer`: new container with selected structures
-
-        Raises:
-            ValueError: if a job with the given `name` already exists.
-        """
-        cont = self.project.create.job.TrainingContainer(name)
-        if not cont.status.initialized:
-            raise ValueError(f"Job '{name}' already exists with status: {cont.status}!")
-        cont._container = self._container.sample(selector)
-        cont.run()
-        return cont
-
-    @property
     def plot(self):
         """
         :class:`.TrainingPlots`: plotting interface
@@ -666,6 +563,21 @@
             forces = ff[iteration_step]
         else:
             forces = None
+
+        # Retrieve total charge.
+        tc = job.output.totalcharge
+        if tc is not None:
+            totalcharge = tc[iteration_step]
+        else:
+            totalcharge = None
+
+        # Retrieve atomic charges.
+        cc = job.output.charges
+        if cc is not None:
+            charges = cc[iteration_step]
+        else:
+            charges = None
+
         # HACK: VASP work-around, current contents of pressures are meaningless, correct values are in
         # output/generic/stresses
         pp = job["output/generic/stresses"]
@@ -678,6 +590,14 @@
         if stress is not None:
             stress = np.asarray(stress)
             if stress.shape == (3, 3):
+                stress = np.array([stress[0, 0], stress[1 ,1], stress[2, 2],
+                                   stress[1, 2], stress[0, 2], stress[0, 1]])
+        self.include_structure(job.get_structure(iteration_step=iteration_step),
+                               energy=energy, totalcharge=totalcharge,
+                               forces=forces, charges=charges, stress=stress,
+                               name=job.name)
+
+    def include_structure(self, structure, energy, totalcharge=None, forces=None, charges=None, stress=None, name=None):
                 stress = np.array(
                     [
                         stress[0, 0],
@@ -723,7 +643,19 @@
             data["forces"] = forces
         if stress is not None:
             data["stress"] = stress
-        super().add_structure(structure, identifier, **data)
+        if totalcharge is not None:
+            data["totalcharge"] = totalcharge
+        if charges is not None:
+            data["charges"] = charges
+        self._container.add_structure(structure, name, **data)
+        if self._table_cache:
+            self._table = self._table.append(
+                    {"name": name, "atoms": structure, "energy": energy,
+                     "totalcharge": totalcharge,
+                     "forces": forces, "charges": charges,
+                     "stress": stress,
+                     "number_of_atoms": len(structure)},
+                    ignore_index=True)
 
     def include_dataset(self, dataset):
         """
@@ -733,7 +665,9 @@
             - name: human readable name of the structure
             - atoms(:class:`ase.Atoms`): the atomic structure
             - energy(float): energy of the whole structure
+            - totalcharge(float): charge of the whole structure
             - forces (Nx3 array of float): per atom forces, where N is the number of atoms in the structure
+            - charges (Nx3 array of floats):
             - stress (6 array of float): per structure stress in voigt notation
         """
         if 'name' not in dataset.columns \
@@ -763,6 +697,8 @@
             data_table = filter_function(data_table)
         structure_list = data_table.atoms.to_list()
         energy_list = data_table.energy.to_list()
+        totalcharge_list = data_table.totalcharge.to_list()
         force_list = data_table.forces.to_list()
+        charges_list = data_table.charges.to_list()
         num_atoms_list = data_table.number_of_atoms.to_list()
         return structure_list, energy_list, force_list, num_atoms_list