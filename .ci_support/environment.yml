--- conflicted
+++ resolved
@@ -7,13 +7,8 @@
 - codacy-coverage
 - matplotlib =3.4.3
 - numpy =1.21.2
-<<<<<<< HEAD
-- pyiron_base =0.2.24
+- pyiron_base =0.3.0
 - pyiron_atomistics =0.2.24
-=======
-- pyiron_base =0.3.0
-- pyiron_atomistics =0.2.23
->>>>>>> 310e2120
 - pyparsing =2.4.7
 - scipy =1.7.1
 - seaborn =0.11.2
