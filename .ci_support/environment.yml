--- conflicted
+++ resolved
@@ -14,12 +14,6 @@
 - seaborn =0.11.2
 - scikit-image =0.19.2
 - randspg =0.0.1
-<<<<<<< HEAD
-- boto3
-- moto
-- more-itertools
 - pycp2k =0.2.2
-=======
 - boto3 =1.21.3
-- moto =3.0.4
->>>>>>> d962b7b8
+- moto =3.0.4