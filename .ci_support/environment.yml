--- conflicted
+++ resolved
@@ -14,11 +14,6 @@
 - seaborn =0.12.1
 - scikit-image =0.19.3
 - randspg =0.0.1
-<<<<<<< HEAD
-- boto3 =1.24.96
-- moto =4.0.8
-- pycp2k =0.2.2
-=======
 - boto3 =1.26.32
 - moto =4.0.12
->>>>>>> da3a4583
+- pycp2k =0.2.2